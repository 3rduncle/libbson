cmake_minimum_required(VERSION 2.8)

project (libbson)

include(CheckFunctionExists)
include(CheckIncludeFile)
include(TestBigEndian)
include(InstallRequiredSystemLibraries)

set (SOURCE_DIR "${PROJECT_SOURCE_DIR}/")

set (BSON_MAJOR_VERSION 1)
<<<<<<< HEAD
set (BSON_MINOR_VERSION 2)
set (BSON_MICRO_VERSION 0)
=======
set (BSON_MINOR_VERSION 1)
set (BSON_MICRO_VERSION 5)
set (BSON_PRERELEASE_VERSION)
>>>>>>> 16192773
set (BSON_API_VERSION 1.0)
set (BSON_VERSION 1.2.0-beta)

set (CPACK_RESOURCE_FILE_LICENSE "${SOURCE_DIR}/COPYING")
set (CPACK_PACKAGE_VERSION_MAJOR ${BSON_MAJOR_VERSION})
set (CPACK_PACKAGE_VERSION_MINOR ${BSON_MINOR_VERSION})

include (CPack)

TEST_BIG_ENDIAN(BSON_BIG_ENDIAN)

# These need proper checks like automake.
set (BSON_PTHREAD_ONCE_INIT_NEEDS_BRACES 0)

#librt needed on linux for clock_gettime
find_library(RT_LIBRARY rt)
if (RT_LIBRARY)
   #set required libraries for CHECK_FUNCTION_EXISTS
   set(CMAKE_REQUIRED_LIBRARIES ${RT_LIBRARY})
endif()

if (MSVC)
   set (BSON_OS 2)
   set (BSON_HAVE_CLOCK_GETTIME 0)
   set (BSON_HAVE_SNPRINTF 0)
   set (BSON_HAVE_STDBOOL_H 0)
   set (BSON_HAVE_STRNLEN 0)
   set (BSON_EXTRA_ALIGN 1)
else ()
   find_package (Threads)

   set (BSON_OS 1)
   CHECK_FUNCTION_EXISTS(clock_gettime BSON_HAVE_CLOCK_GETTIME)
   CHECK_FUNCTION_EXISTS(strnlen BSON_HAVE_STRNLEN)
   CHECK_FUNCTION_EXISTS(snprintf BSON_HAVE_SNPRINTF)
   CHECK_INCLUDE_FILE(stdbool.h BSON_HAVE_STDBOOL_H)
endif ()

set (BSON_HAVE_ATOMIC_64_ADD_AND_FETCH 1)

if (BSON_BIG_ENDIAN)
   set (BSON_BYTE_ORDER 4321)
else ()
   set (BSON_BYTE_ORDER 1234)
endif ()

configure_file (
   "${SOURCE_DIR}/src/bson/bson-config.h.in"
   "${PROJECT_BINARY_DIR}/src/bson/bson-config.h"
)

configure_file (
   "${SOURCE_DIR}/src/bson/bson-version.h.in"
   "${PROJECT_BINARY_DIR}/src/bson/bson-version.h"
)

configure_file (
   "${PROJECT_SOURCE_DIR}/build/cmake/bson/bson-stdint.h"
   "${PROJECT_BINARY_DIR}/src/bson/bson-stdint.h"
)

include_directories("${PROJECT_BINARY_DIR}/src/bson")
include_directories("${SOURCE_DIR}/src/bson")
include_directories("${SOURCE_DIR}/src")

if (APPLE)
   cmake_policy(SET CMP0042 OLD)
endif()

set (SOURCES
   ${SOURCE_DIR}/src/bson/bcon.c
   ${SOURCE_DIR}/src/bson/bson.c
   ${SOURCE_DIR}/src/bson/bson-atomic.c
   ${SOURCE_DIR}/src/bson/bson-clock.c
   ${SOURCE_DIR}/src/bson/bson-context.c
   ${SOURCE_DIR}/src/bson/bson-error.c
   ${SOURCE_DIR}/src/bson/bson-iso8601.c
   ${SOURCE_DIR}/src/bson/bson-iter.c
   ${SOURCE_DIR}/src/bson/bson-json.c
   ${SOURCE_DIR}/src/bson/bson-keys.c
   ${SOURCE_DIR}/src/bson/bson-md5.c
   ${SOURCE_DIR}/src/bson/bson-memory.c
   ${SOURCE_DIR}/src/bson/bson-oid.c
   ${SOURCE_DIR}/src/bson/bson-reader.c
   ${SOURCE_DIR}/src/bson/bson-string.c
   ${SOURCE_DIR}/src/bson/bson-utf8.c
   ${SOURCE_DIR}/src/bson/bson-value.c
   ${SOURCE_DIR}/src/bson/bson-version.c
   ${SOURCE_DIR}/src/bson/bson-writer.c
   ${SOURCE_DIR}/src/yajl/yajl_alloc.c
   ${SOURCE_DIR}/src/yajl/yajl_buf.c
   ${SOURCE_DIR}/src/yajl/yajl.c
   ${SOURCE_DIR}/src/yajl/yajl_encode.c
   ${SOURCE_DIR}/src/yajl/yajl_gen.c
   ${SOURCE_DIR}/src/yajl/yajl_lex.c
   ${SOURCE_DIR}/src/yajl/yajl_parser.c
   ${SOURCE_DIR}/src/yajl/yajl_tree.c
   ${SOURCE_DIR}/src/yajl/yajl_version.c
)

set (HEADERS
   ${PROJECT_BINARY_DIR}/src/bson/bson-config.h
   ${PROJECT_BINARY_DIR}/src/bson/bson-stdint.h
   ${PROJECT_BINARY_DIR}/src/bson/bson-version.h
   ${SOURCE_DIR}/src/bson/bcon.h
   ${SOURCE_DIR}/src/bson/bson-atomic.h
   ${SOURCE_DIR}/src/bson/bson-clock.h
   ${SOURCE_DIR}/src/bson/bson-compat.h
   ${SOURCE_DIR}/src/bson/bson-context.h
   ${SOURCE_DIR}/src/bson/bson-endian.h
   ${SOURCE_DIR}/src/bson/bson-error.h
   ${SOURCE_DIR}/src/bson/bson.h
   ${SOURCE_DIR}/src/bson/bson-iter.h
   ${SOURCE_DIR}/src/bson/bson-json.h
   ${SOURCE_DIR}/src/bson/bson-keys.h
   ${SOURCE_DIR}/src/bson/bson-macros.h
   ${SOURCE_DIR}/src/bson/bson-md5.h
   ${SOURCE_DIR}/src/bson/bson-memory.h
   ${SOURCE_DIR}/src/bson/bson-oid.h
   ${SOURCE_DIR}/src/bson/bson-reader.h
   ${SOURCE_DIR}/src/bson/bson-stdint-win32.h
   ${SOURCE_DIR}/src/bson/bson-string.h
   ${SOURCE_DIR}/src/bson/bson-types.h
   ${SOURCE_DIR}/src/bson/bson-utf8.h
   ${SOURCE_DIR}/src/bson/bson-value.h
   ${SOURCE_DIR}/src/bson/bson-writer.h
)

if (MSVC)
   set(BSON_SHARED_SOURCES ${SOURCES} ${PROJECT_SOURCE_DIR}/build/cmake/libbson.def)
else()
   set(BSON_SHARED_SOURCES ${SOURCES})
endif()

add_library(bson_shared SHARED ${BSON_SHARED_SOURCES} ${HEADERS})
add_library(bson_static STATIC ${SOURCES} ${HEADERS})

set_target_properties(bson_shared PROPERTIES COMPILE_DEFINITIONS "BSON_COMPILATION")
set_target_properties(bson_static PROPERTIES COMPILE_DEFINITIONS "BSON_COMPILATION")

set_target_properties(bson_shared PROPERTIES VERSION ${BSON_VERSION} SOVERSION ${BSON_MAJOR_VERSION})
set_target_properties(bson_static PROPERTIES VERSION ${BSON_VERSION} SOVERSION ${BSON_MAJOR_VERSION})

set_target_properties(bson_shared PROPERTIES OUTPUT_NAME "bson-${BSON_API_VERSION}" PREFIX "lib")
set_target_properties(bson_static PROPERTIES OUTPUT_NAME "bson-static-${BSON_API_VERSION}")

if (RT_LIBRARY)
    target_link_libraries (bson_shared ${RT_LIBRARY})
    target_link_libraries (bson_static ${RT_LIBRARY})
endif()

if (UNIX)
    target_link_libraries (bson_shared ${CMAKE_THREAD_LIBS_INIT})
    target_link_libraries (bson_static ${CMAKE_THREAD_LIBS_INIT})
else()
    target_link_libraries (bson_shared ws2_32)
    target_link_libraries (bson_static ws2_32)
endif()

enable_testing()

add_executable(test-libbson
   ${SOURCE_DIR}/tests/TestSuite.c
   ${SOURCE_DIR}/tests/TestSuite.h
   ${SOURCE_DIR}/tests/test-libbson.c
   ${SOURCE_DIR}/tests/test-atomic.c
   ${SOURCE_DIR}/tests/test-bson.c
   ${SOURCE_DIR}/tests/test-endian.c
   ${SOURCE_DIR}/tests/test-clock.c
   ${SOURCE_DIR}/tests/test-error.c
   ${SOURCE_DIR}/tests/test-iso8601.c
   ${SOURCE_DIR}/tests/test-iter.c
   ${SOURCE_DIR}/tests/test-json.c
   ${SOURCE_DIR}/tests/test-oid.c
   ${SOURCE_DIR}/tests/test-reader.c
   ${SOURCE_DIR}/tests/test-string.c
   ${SOURCE_DIR}/tests/test-utf8.c
   ${SOURCE_DIR}/tests/test-value.c
   ${SOURCE_DIR}/tests/test-writer.c
   ${SOURCE_DIR}/tests/test-bcon-basic.c
   ${SOURCE_DIR}/tests/test-bcon-extract.c
)

target_link_libraries(test-libbson bson_static)
add_test(NAME test-libbson COMMAND test-libbson)

file(COPY ${SOURCE_DIR}/tests/binary DESTINATION ${PROJECT_BINARY_DIR}/tests)

install(
  TARGETS bson_shared bson_static
  LIBRARY DESTINATION lib
  ARCHIVE DESTINATION lib
  RUNTIME DESTINATION bin
)
install(
  FILES ${HEADERS}
  DESTINATION "include/libbson-${BSON_API_VERSION}"
)

set(VERSION "${BSON_VERSION}")
set(prefix "${CMAKE_INSTALL_PREFIX}")
set(libdir "\${prefix}/lib")
configure_file(
    ${CMAKE_CURRENT_SOURCE_DIR}/src/libbson-1.0.pc.in
    ${CMAKE_CURRENT_BINARY_DIR}/libbson-1.0.pc
@ONLY)

install(
    FILES ${CMAKE_CURRENT_BINARY_DIR}/libbson-1.0.pc
    DESTINATION lib/pkgconfig
)<|MERGE_RESOLUTION|>--- conflicted
+++ resolved
@@ -10,14 +10,9 @@
 set (SOURCE_DIR "${PROJECT_SOURCE_DIR}/")
 
 set (BSON_MAJOR_VERSION 1)
-<<<<<<< HEAD
 set (BSON_MINOR_VERSION 2)
 set (BSON_MICRO_VERSION 0)
-=======
-set (BSON_MINOR_VERSION 1)
-set (BSON_MICRO_VERSION 5)
-set (BSON_PRERELEASE_VERSION)
->>>>>>> 16192773
+set (BSON_PRERELEASE_VERSION beta)
 set (BSON_API_VERSION 1.0)
 set (BSON_VERSION 1.2.0-beta)
 
