/*
 * Copyright 2013 MongoDB, Inc.
 *
 * Licensed under the Apache License, Version 2.0 (the "License");
 * you may not use this file except in compliance with the License.
 * You may obtain a copy of the License at
 *
 *   http://www.apache.org/licenses/LICENSE-2.0
 *
 * Unless required by applicable law or agreed to in writing, software
 * distributed under the License is distributed on an "AS IS" BASIS,
 * WITHOUT WARRANTIES OR CONDITIONS OF ANY KIND, either express or implied.
 * See the License for the specific language governing permissions and
 * limitations under the License.
 */


#include "bson.h"
#include "b64_ntop.h"
#include "bson-private.h"
#include "bson-string.h"

#include <stdarg.h>
#include <string.h>
#include <math.h>


#ifndef BSON_MAX_RECURSION
# define BSON_MAX_RECURSION 100
#endif


typedef enum {
   BSON_VALIDATE_PHASE_START,
   BSON_VALIDATE_PHASE_TOP,
   BSON_VALIDATE_PHASE_LF_REF_KEY,
   BSON_VALIDATE_PHASE_LF_REF_UTF8,
   BSON_VALIDATE_PHASE_LF_ID_KEY,
   BSON_VALIDATE_PHASE_LF_DB_KEY,
   BSON_VALIDATE_PHASE_LF_DB_UTF8,
   BSON_VALIDATE_PHASE_NOT_DBREF,
} bson_validate_phase_t;


/*
 * Structures.
 */
typedef struct
{
   bson_validate_flags_t flags;
   ssize_t               err_offset;
   bson_validate_phase_t phase;
} bson_validate_state_t;


typedef struct
{
   uint32_t       count;
   bool           keys;
   uint32_t       depth;
   bson_string_t *str;
} bson_json_state_t;


/*
 * Forward declarations.
 */
static bool _bson_as_json_visit_array    (const bson_iter_t *iter,
                                          const char        *key,
                                          const bson_t      *v_array,
                                          void              *data);
static bool _bson_as_json_visit_document (const bson_iter_t *iter,
                                          const char        *key,
                                          const bson_t      *v_document,
                                          void              *data);


/*
 * Globals.
 */
static const uint8_t gZero;


/*
 *--------------------------------------------------------------------------
 *
 * _bson_impl_inline_grow --
 *
 *       Document growth implementation for documents that currently
 *       contain stack based buffers. The document may be switched to
 *       a malloc based buffer.
 *
 * Returns:
 *       true if successful; otherwise false indicating INT_MAX overflow.
 *
 * Side effects:
 *       None.
 *
 *--------------------------------------------------------------------------
 */

static bool
_bson_impl_inline_grow (bson_impl_inline_t *impl, /* IN */
                        size_t              size) /* IN */
{
   bson_impl_alloc_t *alloc = (bson_impl_alloc_t *)impl;
   uint8_t *data;
   size_t req;

   if (((size_t)impl->len + size) <= sizeof impl->data) {
      return true;
   }

   req = bson_next_power_of_two (impl->len + size);

   if (req <= INT32_MAX) {
      data = bson_malloc (req);

      memcpy (data, impl->data, impl->len);
      alloc->flags &= ~BSON_FLAG_INLINE;
      alloc->parent = NULL;
      alloc->depth = 0;
      alloc->buf = &alloc->alloc;
      alloc->buflen = &alloc->alloclen;
      alloc->offset = 0;
      alloc->alloc = data;
      alloc->alloclen = req;
      alloc->realloc = bson_realloc_ctx;
      alloc->realloc_func_ctx = NULL;

      return true;
   }

   return false;
}


/*
 *--------------------------------------------------------------------------
 *
 * _bson_impl_alloc_grow --
 *
 *       Document growth implementation for documents containing malloc
 *       based buffers.
 *
 * Returns:
 *       true if successful; otherwise false indicating INT_MAX overflow.
 *
 * Side effects:
 *       None.
 *
 *--------------------------------------------------------------------------
 */

static bool
_bson_impl_alloc_grow (bson_impl_alloc_t *impl, /* IN */
                       size_t             size) /* IN */
{
   size_t req;

   /*
    * Determine how many bytes we need for this document in the buffer
    * including necessary trailing bytes for parent documents.
    */
   req = (impl->offset + impl->len + size + impl->depth);

   if (req <= *impl->buflen) {
      return true;
   }

   req = bson_next_power_of_two (req);

   if ((req <= INT32_MAX) && impl->realloc) {
      *impl->buf = impl->realloc (*impl->buf, req, impl->realloc_func_ctx);
      *impl->buflen = req;
      return true;
   }

   return false;
}


/*
 *--------------------------------------------------------------------------
 *
 * _bson_grow --
 *
 *       Grows the bson_t structure to be large enough to contain @size
 *       bytes.
 *
 * Returns:
 *       true if successful, false if the size would overflow.
 *
 * Side effects:
 *       None.
 *
 *--------------------------------------------------------------------------
 */

static bool
_bson_grow (bson_t   *bson, /* IN */
            uint32_t  size) /* IN */
{
   if ((bson->flags & BSON_FLAG_INLINE)) {
      return _bson_impl_inline_grow ((bson_impl_inline_t *)bson, size);
   }

   return _bson_impl_alloc_grow ((bson_impl_alloc_t *)bson, size);
}


/*
 *--------------------------------------------------------------------------
 *
 * _bson_data --
 *
 *       A helper function to return the contents of the bson document
 *       taking into account the polymorphic nature of bson_t.
 *
 * Returns:
 *       A buffer which should not be modified or freed.
 *
 * Side effects:
 *       None.
 *
 *--------------------------------------------------------------------------
 */

static BSON_INLINE uint8_t *
_bson_data (const bson_t *bson) /* IN */
{
   if ((bson->flags & BSON_FLAG_INLINE)) {
      return ((bson_impl_inline_t *)bson)->data;
   } else {
      bson_impl_alloc_t *impl = (bson_impl_alloc_t *)bson;
      return (*impl->buf) + impl->offset;
   }
}


/*
 *--------------------------------------------------------------------------
 *
 * _bson_encode_length --
 *
 *       Helper to encode the length of the bson_t in the first 4 bytes
 *       of the bson document. Little endian format is used as specified
 *       by bsonspec.
 *
 * Returns:
 *       None.
 *
 * Side effects:
 *       None.
 *
 *--------------------------------------------------------------------------
 */

static BSON_INLINE void
_bson_encode_length (bson_t *bson) /* IN */
{
#if BSON_BYTE_ORDER == BSON_LITTLE_ENDIAN
   memcpy (_bson_data (bson), &bson->len, sizeof (bson->len));
#else
   uint32_t length_le = BSON_UINT32_TO_LE (bson->len);
   memcpy (_bson_data (bson), &length_le, sizeof (length_le));
#endif
}


/*
 *--------------------------------------------------------------------------
 *
 * _bson_append_va --
 *
 *       Appends the length,buffer pairs to the bson_t. @n_bytes is an
 *       optimization to perform one array growth rather than many small
 *       growths.
 *
 *       @bson: A bson_t
 *       @n_bytes: The number of bytes to append to the document.
 *       @n_pairs: The number of length,buffer pairs.
 *       @first_len: Length of first buffer.
 *       @first_data: First buffer.
 *       @args: va_list of additional tuples.
 *
 * Returns:
 *       true if the bytes were appended successfully.
 *       false if it bson would overflow INT_MAX.
 *
 * Side effects:
 *       None.
 *
 *--------------------------------------------------------------------------
 */

static BSON_INLINE bool
_bson_append_va (bson_t        *bson,        /* IN */
                 uint32_t       n_bytes,     /* IN */
                 uint32_t       n_pairs,     /* IN */
                 uint32_t       first_len,   /* IN */
                 const uint8_t *first_data,  /* IN */
                 va_list        args)        /* IN */
{
   const uint8_t *data;
   uint32_t data_len;
   uint8_t *buf;

   BSON_ASSERT (!(bson->flags & BSON_FLAG_IN_CHILD));
   BSON_ASSERT (!(bson->flags & BSON_FLAG_RDONLY));

   if (BSON_UNLIKELY (!_bson_grow (bson, n_bytes))) {
      return false;
   }

   data = first_data;
   data_len = first_len;

   buf = _bson_data (bson) + bson->len - 1;

   do {
      n_pairs--;
      memcpy (buf, data, data_len);
      bson->len += data_len;
      buf += data_len;

      if (n_pairs) {
         data_len = va_arg (args, uint32_t);
         data = va_arg (args, const uint8_t *);
      }
   } while (n_pairs);

   _bson_encode_length (bson);

   *buf = '\0';

   return true;
}


/*
 *--------------------------------------------------------------------------
 *
 * _bson_append --
 *
 *       Variadic function to append length,buffer pairs to a bson_t. If the
 *       append would cause the bson_t to overflow a 32-bit length, it will
 *       return false and no append will have occurred.
 *
 * Parameters:
 *       @bson: A bson_t.
 *       @n_pairs: Number of length,buffer pairs.
 *       @n_bytes: the total number of bytes being appended.
 *       @first_len: Length of first buffer.
 *       @first_data: First buffer.
 *
 * Returns:
 *       true if successful; otherwise false indicating INT_MAX overflow.
 *
 * Side effects:
 *       None.
 *
 *--------------------------------------------------------------------------
 */

static bool
_bson_append (bson_t        *bson,        /* IN */
              uint32_t       n_pairs,     /* IN */
              uint32_t       n_bytes,     /* IN */
              uint32_t       first_len,   /* IN */
              const uint8_t *first_data,  /* IN */
              ...)
{
   va_list args;
   bool ok;

   BSON_ASSERT (n_pairs);
   BSON_ASSERT (first_len);
   BSON_ASSERT (first_data);

   /*
    * Check to see if this append would overflow 32-bit signed integer. I know
    * what you're thinking. BSON uses a signed 32-bit length field? Yeah. It
    * does.
    */
   if (BSON_UNLIKELY (n_bytes > (BSON_MAX_SIZE - bson->len))) {
      return false;
   }

   va_start (args, first_data);
   ok = _bson_append_va (bson, n_bytes, n_pairs, first_len, first_data, args);
   va_end (args);

   return ok;
}


/*
 *--------------------------------------------------------------------------
 *
 * _bson_append_bson_begin --
 *
 *       Begin appending a subdocument or subarray to the document using
 *       the key provided by @key.
 *
 *       If @key_length is < 0, then strlen() will be called on @key
 *       to determine the length.
 *
 *       @key_type MUST be either BSON_TYPE_DOCUMENT or BSON_TYPE_ARRAY.
 *
 * Returns:
 *       true if successful; otherwise false indicating INT_MAX overflow.
 *
 * Side effects:
 *       @child is initialized if true is returned.
 *
 *--------------------------------------------------------------------------
 */

static bool
_bson_append_bson_begin (bson_t      *bson,        /* IN */
                         const char  *key,         /* IN */
                         int          key_length,  /* IN */
                         bson_type_t  child_type,  /* IN */
                         bson_t      *child)       /* OUT */
{
   const uint8_t type = child_type;
   const uint8_t empty[5] = { 5 };
   bson_impl_alloc_t *aparent = (bson_impl_alloc_t *)bson;
   bson_impl_alloc_t *achild = (bson_impl_alloc_t *)child;

   BSON_ASSERT (!(bson->flags & BSON_FLAG_RDONLY));
   BSON_ASSERT (!(bson->flags & BSON_FLAG_IN_CHILD));
   BSON_ASSERT (key);
   BSON_ASSERT ((child_type == BSON_TYPE_DOCUMENT) ||
                (child_type == BSON_TYPE_ARRAY));
   BSON_ASSERT (child);

   if (key_length < 0) {
      key_length = (int)strlen (key);
   }

   /*
    * If the parent is an inline bson_t, then we need to convert
    * it to a heap allocated buffer. This makes extending buffers
    * of child bson documents much simpler logic, as they can just
    * realloc the *buf pointer.
    */
   if ((bson->flags & BSON_FLAG_INLINE)) {
      BSON_ASSERT (bson->len <= 120);
      if (!_bson_grow (bson, 128 - bson->len)) {
         return false;
      }
      BSON_ASSERT (!(bson->flags & BSON_FLAG_INLINE));
   }

   /*
    * Append the type and key for the field.
    */
   if (!_bson_append (bson, 4,
                      (1 + key_length + 1 + 5),
                      1, &type,
                      key_length, key,
                      1, &gZero,
                      5, empty)) {
      return false;
   }

   /*
    * Mark the document as working on a child document so that no
    * further modifications can happen until the caller has called
    * bson_append_{document,array}_end().
    */
   bson->flags |= BSON_FLAG_IN_CHILD;

   /*
    * Initialize the child bson_t structure and point it at the parents
    * buffers. This allows us to realloc directly from the child without
    * walking up to the parent bson_t.
    */
   achild->flags = (BSON_FLAG_CHILD | BSON_FLAG_NO_FREE | BSON_FLAG_STATIC);

   if ((bson->flags & BSON_FLAG_CHILD)) {
      achild->depth = ((bson_impl_alloc_t *)bson)->depth + 1;
   } else {
      achild->depth = 1;
   }

   achild->parent = bson;
   achild->buf = aparent->buf;
   achild->buflen = aparent->buflen;
   achild->offset = aparent->offset + aparent->len - 1 - 5;
   achild->len = 5;
   achild->alloc = NULL;
   achild->alloclen = 0;
   achild->realloc = aparent->realloc;
   achild->realloc_func_ctx = aparent->realloc_func_ctx;

   return true;
}


/*
 *--------------------------------------------------------------------------
 *
 * _bson_append_bson_end --
 *
 *       Complete a call to _bson_append_bson_begin.
 *
 * Returns:
 *       true if successful; otherwise false indicating INT_MAX overflow.
 *
 * Side effects:
 *       @child is destroyed and no longer valid after calling this
 *       function.
 *
 *--------------------------------------------------------------------------
 */

static bool
_bson_append_bson_end (bson_t *bson,   /* IN */
                       bson_t *child)  /* IN */
{
   BSON_ASSERT (bson);
   BSON_ASSERT ((bson->flags & BSON_FLAG_IN_CHILD));
   BSON_ASSERT (!(child->flags & BSON_FLAG_IN_CHILD));

   /*
    * Unmark the IN_CHILD flag.
    */
   bson->flags &= ~BSON_FLAG_IN_CHILD;

   /*
    * Now that we are done building the sub-document, add the size to the
    * parent, not including the default 5 byte empty document already added.
    */
   bson->len = (bson->len + child->len - 5);

   /*
    * Ensure we have a \0 byte at the end and proper length encoded at
    * the beginning of the document.
    */
   _bson_data (bson)[bson->len - 1] = '\0';
   _bson_encode_length (bson);

   return true;
}


/*
 *--------------------------------------------------------------------------
 *
 * bson_append_array_begin --
 *
 *       Start appending a new array.
 *
 *       Use @child to append to the data area for the given field.
 *
 *       It is a programming error to call any other bson function on
 *       @bson until bson_append_array_end() has been called. It is
 *       valid to call bson_append*() functions on @child.
 *
 *       This function is useful to allow building nested documents using
 *       a single buffer owned by the top-level bson document.
 *
 * Returns:
 *       true if successful; otherwise false and @child is invalid.
 *
 * Side effects:
 *       @child is initialized if true is returned.
 *
 *--------------------------------------------------------------------------
 */

bool
bson_append_array_begin (bson_t     *bson,         /* IN */
                         const char *key,          /* IN */
                         int         key_length,   /* IN */
                         bson_t     *child)        /* IN */
{
   BSON_ASSERT (bson);
   BSON_ASSERT (key);
   BSON_ASSERT (child);

   return _bson_append_bson_begin (bson, key, key_length, BSON_TYPE_ARRAY,
                                   child);
}


/*
 *--------------------------------------------------------------------------
 *
 * bson_append_array_end --
 *
 *       Complete a call to bson_append_array_begin().
 *
 *       It is safe to append other fields to @bson after calling this
 *       function.
 *
 * Returns:
 *       true if successful; otherwise false indicating INT_MAX overflow.
 *
 * Side effects:
 *       @child is invalid after calling this function.
 *
 *--------------------------------------------------------------------------
 */

bool
bson_append_array_end (bson_t *bson,   /* IN */
                       bson_t *child)  /* IN */
{
   BSON_ASSERT (bson);
   BSON_ASSERT (child);

   return _bson_append_bson_end (bson, child);
}


/*
 *--------------------------------------------------------------------------
 *
 * bson_append_document_begin --
 *
 *       Start appending a new document.
 *
 *       Use @child to append to the data area for the given field.
 *
 *       It is a programming error to call any other bson function on
 *       @bson until bson_append_document_end() has been called. It is
 *       valid to call bson_append*() functions on @child.
 *
 *       This function is useful to allow building nested documents using
 *       a single buffer owned by the top-level bson document.
 *
 * Returns:
 *       true if successful; otherwise false and @child is invalid.
 *
 * Side effects:
 *       @child is initialized if true is returned.
 *
 *--------------------------------------------------------------------------
 */
bool
bson_append_document_begin (bson_t     *bson,         /* IN */
                            const char *key,          /* IN */
                            int         key_length,   /* IN */
                            bson_t     *child)        /* IN */
{
   BSON_ASSERT (bson);
   BSON_ASSERT (key);
   BSON_ASSERT (child);

   return _bson_append_bson_begin (bson, key, key_length, BSON_TYPE_DOCUMENT,
                                   child);
}


/*
 *--------------------------------------------------------------------------
 *
 * bson_append_document_end --
 *
 *       Complete a call to bson_append_document_begin().
 *
 *       It is safe to append new fields to @bson after calling this
 *       function, if true is returned.
 *
 * Returns:
 *       true if successful; otherwise false indicating INT_MAX overflow.
 *
 * Side effects:
 *       @child is destroyed and invalid after calling this function.
 *
 *--------------------------------------------------------------------------
 */

bool
bson_append_document_end (bson_t *bson,   /* IN */
                          bson_t *child)  /* IN */
{
   BSON_ASSERT (bson);
   BSON_ASSERT (child);

   return _bson_append_bson_end (bson, child);
}


/*
 *--------------------------------------------------------------------------
 *
 * bson_append_array --
 *
 *       Append an array to @bson.
 *
 *       Generally, bson_append_array_begin() will result in faster code
 *       since few buffers need to be malloced.
 *
 * Returns:
 *       true if successful; otherwise false indicating INT_MAX overflow.
 *
 * Side effects:
 *       None.
 *
 *--------------------------------------------------------------------------
 */

bool
bson_append_array (bson_t       *bson,       /* IN */
                   const char   *key,        /* IN */
                   int           key_length, /* IN */
                   const bson_t *array)      /* IN */
{
   static const uint8_t type = BSON_TYPE_ARRAY;

   BSON_ASSERT (bson);
   BSON_ASSERT (key);
   BSON_ASSERT (array);

   if (key_length < 0) {
      key_length = (int)strlen (key);
   }

   /*
    * Let's be a bit pedantic and ensure the array has properly formatted key
    * names.  We will verify this simply by checking the first element for "0"
    * if the array is non-empty.
    */
   if (array && !bson_empty (array)) {
      bson_iter_t iter;

      if (bson_iter_init (&iter, array) && bson_iter_next (&iter)) {
         if (0 != strcmp ("0", bson_iter_key (&iter))) {
            fprintf (stderr,
                     "%s(): invalid array detected. first element of array "
                     "parameter is not \"0\".\n",
                     BSON_FUNC);
         }
      }
   }

   return _bson_append (bson, 4,
                        (1 + key_length + 1 + array->len),
                        1, &type,
                        key_length, key,
                        1, &gZero,
                        array->len, _bson_data (array));
}


/*
 *--------------------------------------------------------------------------
 *
 * bson_append_binary --
 *
 *       Append binary data to @bson. The field will have the
 *       BSON_TYPE_BINARY type.
 *
 * Parameters:
 *       @subtype: the BSON Binary Subtype. See bsonspec.org for more
 *                 information.
 *       @binary: a pointer to the raw binary data.
 *       @length: the size of @binary in bytes.
 *
 * Returns:
 *       true if successful; otherwise false.
 *
 * Side effects:
 *       None.
 *
 *--------------------------------------------------------------------------
 */

bool
bson_append_binary (bson_t         *bson,       /* IN */
                    const char     *key,        /* IN */
                    int             key_length, /* IN */
                    bson_subtype_t  subtype,    /* IN */
                    const uint8_t  *binary,     /* IN */
                    uint32_t        length)     /* IN */
{
   static const uint8_t type = BSON_TYPE_BINARY;
   uint32_t length_le;
   uint32_t deprecated_length_le;
   uint8_t subtype8 = 0;

   BSON_ASSERT (bson);
   BSON_ASSERT (key);
   BSON_ASSERT (binary);

   if (key_length < 0) {
      key_length = (int)strlen (key);
   }

   subtype8 = subtype;

   if (subtype == BSON_SUBTYPE_BINARY_DEPRECATED) {
      length_le = BSON_UINT32_TO_LE (length + 4);
      deprecated_length_le = BSON_UINT32_TO_LE (length);

      return _bson_append (bson, 7,
                           (1 + key_length + 1 + 4 + 1 + 4 + length),
                           1, &type,
                           key_length, key,
                           1, &gZero,
                           4, &length_le,
                           1, &subtype8,
                           4, &deprecated_length_le,
                           length, binary);
   } else {
      length_le = BSON_UINT32_TO_LE (length);

      return _bson_append (bson, 6,
                           (1 + key_length + 1 + 4 + 1 + length),
                           1, &type,
                           key_length, key,
                           1, &gZero,
                           4, &length_le,
                           1, &subtype8,
                           length, binary);
   }
}


/*
 *--------------------------------------------------------------------------
 *
 * bson_append_bool --
 *
 *       Append a new field to @bson with the name @key. The value is
 *       a boolean indicated by @value.
 *
 * Returns:
 *       true if succesful; otherwise false.
 *
 * Side effects:
 *       None.
 *
 *--------------------------------------------------------------------------
 */

bool
bson_append_bool (bson_t     *bson,       /* IN */
                  const char *key,        /* IN */
                  int         key_length, /* IN */
                  bool        value)      /* IN */
{
   static const uint8_t type = BSON_TYPE_BOOL;
   uint8_t abyte = !!value;

   BSON_ASSERT (bson);
   BSON_ASSERT (key);

   if (key_length < 0) {
      key_length = (int)strlen (key);
   }

   return _bson_append (bson, 4,
                        (1 + key_length + 1 + 1),
                        1, &type,
                        key_length, key,
                        1, &gZero,
                        1, &abyte);
}


/*
 *--------------------------------------------------------------------------
 *
 * bson_append_code --
 *
 *       Append a new field to @bson containing javascript code.
 *
 *       @javascript MUST be a zero terminated UTF-8 string. It MUST NOT
 *       containing embedded \0 characters.
 *
 * Returns:
 *       true if successful; otherwise false.
 *
 * Side effects:
 *       None.
 *
 * See also:
 *       bson_append_code_with_scope().
 *
 *--------------------------------------------------------------------------
 */

bool
bson_append_code (bson_t     *bson,       /* IN */
                  const char *key,        /* IN */
                  int         key_length, /* IN */
                  const char *javascript) /* IN */
{
   static const uint8_t type = BSON_TYPE_CODE;
   uint32_t length;
   uint32_t length_le;

   BSON_ASSERT (bson);
   BSON_ASSERT (key);
   BSON_ASSERT (javascript);

   if (key_length < 0) {
      key_length = (int)strlen (key);
   }

   length = (int)strlen (javascript) + 1;
   length_le = BSON_UINT32_TO_LE (length);

   return _bson_append (bson, 5,
                        (1 + key_length + 1 + 4 + length),
                        1, &type,
                        key_length, key,
                        1, &gZero,
                        4, &length_le,
                        length, javascript);
}


/*
 *--------------------------------------------------------------------------
 *
 * bson_append_code_with_scope --
 *
 *       Append a new field to @bson containing javascript code with
 *       supplied scope.
 *
 * Returns:
 *       true if successful; otherwise false.
 *
 * Side effects:
 *       None.
 *
 *--------------------------------------------------------------------------
 */

bool
bson_append_code_with_scope (bson_t       *bson,         /* IN */
                             const char   *key,          /* IN */
                             int           key_length,   /* IN */
                             const char   *javascript,   /* IN */
                             const bson_t *scope)        /* IN */
{
   static const uint8_t type = BSON_TYPE_CODEWSCOPE;
   uint32_t codews_length_le;
   uint32_t codews_length;
   uint32_t js_length_le;
   uint32_t js_length;

   BSON_ASSERT (bson);
   BSON_ASSERT (key);
   BSON_ASSERT (javascript);

   if (bson_empty0 (scope)) {
      return bson_append_code (bson, key, key_length, javascript);
   }

   if (key_length < 0) {
      key_length = (int)strlen (key);
   }

   js_length = (int)strlen (javascript) + 1;
   js_length_le = BSON_UINT32_TO_LE (js_length);

   codews_length = 4 + 4 + js_length + scope->len;
   codews_length_le = BSON_UINT32_TO_LE (codews_length);

   return _bson_append (bson, 7,
                        (1 + key_length + 1 + 4 + 4 + js_length + scope->len),
                        1, &type,
                        key_length, key,
                        1, &gZero,
                        4, &codews_length_le,
                        4, &js_length_le,
                        js_length, javascript,
                        scope->len, _bson_data (scope));
}


/*
 *--------------------------------------------------------------------------
 *
 * bson_append_dbpointer --
 *
 *       This BSON data type is DEPRECATED.
 *
 *       Append a BSON dbpointer field to @bson.
 *
 * Returns:
 *       true if successful; otherwise false.
 *
 * Side effects:
 *       None.
 *
 *--------------------------------------------------------------------------
 */

bool
bson_append_dbpointer (bson_t           *bson,       /* IN */
                       const char       *key,        /* IN */
                       int               key_length, /* IN */
                       const char       *collection, /* IN */
                       const bson_oid_t *oid)
{
   static const uint8_t type = BSON_TYPE_DBPOINTER;
   uint32_t length;
   uint32_t length_le;

   BSON_ASSERT (bson);
   BSON_ASSERT (key);
   BSON_ASSERT (collection);
   BSON_ASSERT (oid);

   if (key_length < 0) {
      key_length = (int)strlen (key);
   }

   length = (int)strlen (collection) + 1;
   length_le = BSON_UINT32_TO_LE (length);

   return _bson_append (bson, 6,
                        (1 + key_length + 1 + 4 + length + 12),
                        1, &type,
                        key_length, key,
                        1, &gZero,
                        4, &length_le,
                        length, collection,
                        12, oid);
}


/*
 *--------------------------------------------------------------------------
 *
 * bson_append_document --
 *
 *       Append a new field to @bson containing a BSON document.
 *
 *       In general, using bson_append_document_begin() results in faster
 *       code and less memory fragmentation.
 *
 * Returns:
 *       true if successful; otherwise false.
 *
 * Side effects:
 *       None.
 *
 * See also:
 *       bson_append_document_begin().
 *
 *--------------------------------------------------------------------------
 */

bool
bson_append_document (bson_t       *bson,       /* IN */
                      const char   *key,        /* IN */
                      int           key_length, /* IN */
                      const bson_t *value)      /* IN */
{
   static const uint8_t type = BSON_TYPE_DOCUMENT;

   BSON_ASSERT (bson);
   BSON_ASSERT (key);
   BSON_ASSERT (value);

   if (key_length < 0) {
      key_length = (int)strlen (key);
   }

   return _bson_append (bson, 4,
                        (1 + key_length + 1 + value->len),
                        1, &type,
                        key_length, key,
                        1, &gZero,
                        value->len, _bson_data (value));
}


bool
bson_append_double (bson_t     *bson,
                    const char *key,
                    int         key_length,
                    double      value)
{
   static const uint8_t type = BSON_TYPE_DOUBLE;

   BSON_ASSERT (bson);
   BSON_ASSERT (key);

   if (key_length < 0) {
      key_length = (int)strlen (key);
   }

#if BSON_BYTE_ORDER == BSON_BIG_ENDIAN
   value = BSON_DOUBLE_TO_LE (value);
#endif

   return _bson_append (bson, 4,
                        (1 + key_length + 1 + 8),
                        1, &type,
                        key_length, key,
                        1, &gZero,
                        8, &value);
}


bool
bson_append_int32 (bson_t      *bson,
                   const char  *key,
                   int          key_length,
                   int32_t value)
{
   static const uint8_t type = BSON_TYPE_INT32;
   uint32_t value_le;

   BSON_ASSERT (bson);
   BSON_ASSERT (key);

   if (key_length < 0) {
      key_length = (int)strlen (key);
   }

   value_le = BSON_UINT32_TO_LE (value);

   return _bson_append (bson, 4,
                        (1 + key_length + 1 + 4),
                        1, &type,
                        key_length, key,
                        1, &gZero,
                        4, &value_le);
}


bool
bson_append_int64 (bson_t      *bson,
                   const char  *key,
                   int          key_length,
                   int64_t value)
{
   static const uint8_t type = BSON_TYPE_INT64;
   uint64_t value_le;

   BSON_ASSERT (bson);
   BSON_ASSERT (key);

   if (key_length < 0) {
      key_length = (int)strlen (key);
   }

   value_le = BSON_UINT64_TO_LE (value);

   return _bson_append (bson, 4,
                        (1 + key_length + 1 + 8),
                        1, &type,
                        key_length, key,
                        1, &gZero,
                        8, &value_le);
}


bool
bson_append_iter (bson_t            *bson,
                  const char        *key,
                  int                key_length,
                  const bson_iter_t *iter)
{
   bool ret = false;

   BSON_ASSERT (bson);
   BSON_ASSERT (iter);

   if (!key) {
      key = bson_iter_key (iter);
      key_length = -1;
   }

   switch (bson_iter_type_unsafe (iter)) {
   case BSON_TYPE_EOD:
      return false;
   case BSON_TYPE_DOUBLE:
      ret = bson_append_double (bson, key, key_length, bson_iter_double (iter));
      break;
   case BSON_TYPE_UTF8:
      {
         uint32_t len = 0;
         const char *str;

         str = bson_iter_utf8 (iter, &len);
         ret = bson_append_utf8 (bson, key, key_length, str, len);
      }
      break;
   case BSON_TYPE_DOCUMENT:
      {
         const uint8_t *buf = NULL;
         uint32_t len = 0;
         bson_t doc;

         bson_iter_document (iter, &len, &buf);

         if (bson_init_static (&doc, buf, len)) {
            ret = bson_append_document (bson, key, key_length, &doc);
            bson_destroy (&doc);
         }
      }
      break;
   case BSON_TYPE_ARRAY:
      {
         const uint8_t *buf = NULL;
         uint32_t len = 0;
         bson_t doc;

         bson_iter_array (iter, &len, &buf);

         if (bson_init_static (&doc, buf, len)) {
            ret = bson_append_array (bson, key, key_length, &doc);
            bson_destroy (&doc);
         }
      }
      break;
   case BSON_TYPE_BINARY:
      {
         const uint8_t *binary = NULL;
         bson_subtype_t subtype = BSON_SUBTYPE_BINARY;
         uint32_t len = 0;

         bson_iter_binary (iter, &subtype, &len, &binary);
         ret = bson_append_binary (bson, key, key_length,
                                   subtype, binary, len);
      }
      break;
   case BSON_TYPE_UNDEFINED:
      ret = bson_append_undefined (bson, key, key_length);
      break;
   case BSON_TYPE_OID:
      ret = bson_append_oid (bson, key, key_length, bson_iter_oid (iter));
      break;
   case BSON_TYPE_BOOL:
      ret = bson_append_bool (bson, key, key_length, bson_iter_bool (iter));
      break;
   case BSON_TYPE_DATE_TIME:
      ret = bson_append_date_time (bson, key, key_length,
                                   bson_iter_date_time (iter));
      break;
   case BSON_TYPE_NULL:
      ret = bson_append_null (bson, key, key_length);
      break;
   case BSON_TYPE_REGEX:
      {
         const char *regex;
         const char *options;

         regex = bson_iter_regex (iter, &options);
         ret = bson_append_regex (bson, key, key_length, regex, options);
      }
      break;
   case BSON_TYPE_DBPOINTER:
      {
         const bson_oid_t *oid;
         uint32_t len;
         const char *collection;

         bson_iter_dbpointer (iter, &len, &collection, &oid);
         ret = bson_append_dbpointer (bson, key, key_length, collection, oid);
      }
      break;
   case BSON_TYPE_CODE:
      {
         uint32_t len;
         const char *code;

         code = bson_iter_code (iter, &len);
         ret = bson_append_code (bson, key, key_length, code);
      }
      break;
   case BSON_TYPE_SYMBOL:
      {
         uint32_t len;
         const char *symbol;

         symbol = bson_iter_symbol (iter, &len);
         ret = bson_append_symbol (bson, key, key_length, symbol, len);
      }
      break;
   case BSON_TYPE_CODEWSCOPE:
      {
         const uint8_t *scope = NULL;
         uint32_t scope_len = 0;
         uint32_t len = 0;
         const char *javascript = NULL;
         bson_t doc;

         javascript = bson_iter_codewscope (iter, &len, &scope_len, &scope);

         if (bson_init_static (&doc, scope, scope_len)) {
            ret = bson_append_code_with_scope (bson, key, key_length,
                                               javascript, &doc);
            bson_destroy (&doc);
         }
      }
      break;
   case BSON_TYPE_INT32:
      ret = bson_append_int32 (bson, key, key_length, bson_iter_int32 (iter));
      break;
   case BSON_TYPE_TIMESTAMP:
      {
         uint32_t ts;
         uint32_t inc;

         bson_iter_timestamp (iter, &ts, &inc);
         ret = bson_append_timestamp (bson, key, key_length, ts, inc);
      }
      break;
   case BSON_TYPE_INT64:
      ret = bson_append_int64 (bson, key, key_length, bson_iter_int64 (iter));
      break;
   case BSON_TYPE_MAXKEY:
      ret = bson_append_maxkey (bson, key, key_length);
      break;
   case BSON_TYPE_MINKEY:
      ret = bson_append_minkey (bson, key, key_length);
      break;
   default:
      break;
   }

   return ret;
}


bool
bson_append_maxkey (bson_t     *bson,
                    const char *key,
                    int         key_length)
{
   static const uint8_t type = BSON_TYPE_MAXKEY;

   BSON_ASSERT (bson);
   BSON_ASSERT (key);

   if (key_length < 0) {
      key_length = (int)strlen (key);
   }

   return _bson_append (bson, 3,
                        (1 + key_length + 1),
                        1, &type,
                        key_length, key,
                        1, &gZero);
}


bool
bson_append_minkey (bson_t     *bson,
                    const char *key,
                    int         key_length)
{
   static const uint8_t type = BSON_TYPE_MINKEY;

   BSON_ASSERT (bson);
   BSON_ASSERT (key);

   if (key_length < 0) {
      key_length = (int)strlen (key);
   }

   return _bson_append (bson, 3,
                        (1 + key_length + 1),
                        1, &type,
                        key_length, key,
                        1, &gZero);
}


bool
bson_append_null (bson_t     *bson,
                  const char *key,
                  int         key_length)
{
   static const uint8_t type = BSON_TYPE_NULL;

   BSON_ASSERT (bson);
   BSON_ASSERT (key);

   if (key_length < 0) {
      key_length = (int)strlen (key);
   }

   return _bson_append (bson, 3,
                        (1 + key_length + 1),
                        1, &type,
                        key_length, key,
                        1, &gZero);
}


bool
bson_append_oid (bson_t           *bson,
                 const char       *key,
                 int               key_length,
                 const bson_oid_t *value)
{
   static const uint8_t type = BSON_TYPE_OID;

   BSON_ASSERT (bson);
   BSON_ASSERT (key);
   BSON_ASSERT (value);

   if (key_length < 0) {
      key_length = (int)strlen (key);
   }

   return _bson_append (bson, 4,
                        (1 + key_length + 1 + 12),
                        1, &type,
                        key_length, key,
                        1, &gZero,
                        12, value);
}


bool
bson_append_regex (bson_t     *bson,
                   const char *key,
                   int         key_length,
                   const char *regex,
                   const char *options)
{
   static const uint8_t type = BSON_TYPE_REGEX;
   uint32_t regex_len;
   uint32_t options_len;

   BSON_ASSERT (bson);
   BSON_ASSERT (key);

   if (key_length < 0) {
      key_length = (int)strlen (key);
   }

   if (!regex) {
      regex = "";
   }

   if (!options) {
      options = "";
   }

   regex_len = (int)strlen (regex) + 1;
   options_len = (int)strlen (options) + 1;

   return _bson_append (bson, 5,
                        (1 + key_length + 1 + regex_len + options_len),
                        1, &type,
                        key_length, key,
                        1, &gZero,
                        regex_len, regex,
                        options_len, options);
}


bool
bson_append_utf8 (bson_t     *bson,
                  const char *key,
                  int         key_length,
                  const char *value,
                  int         length)
{
   static const uint8_t type = BSON_TYPE_UTF8;
   uint32_t length_le;

   BSON_ASSERT (bson);
   BSON_ASSERT (key);

   if (BSON_UNLIKELY (!value)) {
      return bson_append_null (bson, key, key_length);
   }

   if (BSON_UNLIKELY (key_length < 0)) {
      key_length = (int)strlen (key);
   }

   if (BSON_UNLIKELY (length < 0)) {
      length = (int)strlen (value);
   }

   length_le = BSON_UINT32_TO_LE (length + 1);

   return _bson_append (bson, 6,
                        (1 + key_length + 1 + 4 + length + 1),
                        1, &type,
                        key_length, key,
                        1, &gZero,
                        4, &length_le,
                        length, value,
                        1, &gZero);
}


bool
bson_append_symbol (bson_t     *bson,
                    const char *key,
                    int         key_length,
                    const char *value,
                    int         length)
{
   static const uint8_t type = BSON_TYPE_SYMBOL;
   uint32_t length_le;

   BSON_ASSERT (bson);
   BSON_ASSERT (key);

   if (!value) {
      return bson_append_null (bson, key, key_length);
   }

   if (key_length < 0) {
      key_length = (int)strlen (key);
   }

   if (length < 0) {
      length =(int)strlen (value);
   }

   length_le = BSON_UINT32_TO_LE (length + 1);

   return _bson_append (bson, 6,
                        (1 + key_length + 1 + 4 + length + 1),
                        1, &type,
                        key_length, key,
                        1, &gZero,
                        4, &length_le,
                        length, value,
                        1, &gZero);
}


bool
bson_append_time_t (bson_t     *bson,
                    const char *key,
                    int         key_length,
                    time_t      value)
{
#ifdef BSON_OS_WIN32
   struct timeval tv = { (long)value, 0 };
#else
   struct timeval tv = { value, 0 };
#endif

   BSON_ASSERT (bson);
   BSON_ASSERT (key);

   return bson_append_timeval (bson, key, key_length, &tv);
}


bool
bson_append_timestamp (bson_t       *bson,
                       const char   *key,
                       int           key_length,
                       uint32_t timestamp,
                       uint32_t increment)
{
   static const uint8_t type = BSON_TYPE_TIMESTAMP;
   uint64_t value;

   BSON_ASSERT (bson);
   BSON_ASSERT (key);

   if (key_length < 0) {
      key_length =(int)strlen (key);
   }

   value = ((((uint64_t)timestamp) << 32) | ((uint64_t)increment));
   value = BSON_UINT64_TO_LE (value);

   return _bson_append (bson, 4,
                        (1 + key_length + 1 + 8),
                        1, &type,
                        key_length, key,
                        1, &gZero,
                        8, &value);
}


bool
bson_append_now_utc (bson_t     *bson,
                     const char *key,
                     int         key_length)
{
   BSON_ASSERT (bson);
   BSON_ASSERT (key);
   BSON_ASSERT (key_length >= -1);

   return bson_append_time_t (bson, key, key_length, time (NULL));
}


bool
bson_append_date_time (bson_t      *bson,
                       const char  *key,
                       int          key_length,
                       int64_t value)
{
   static const uint8_t type = BSON_TYPE_DATE_TIME;
   uint64_t value_le;

   BSON_ASSERT (bson);
   BSON_ASSERT (key);

   if (key_length < 0) {
      key_length =(int)strlen (key);
   }

   value_le = BSON_UINT64_TO_LE (value);

   return _bson_append (bson, 4,
                        (1 + key_length + 1 + 8),
                        1, &type,
                        key_length, key,
                        1, &gZero,
                        8, &value_le);
}


bool
bson_append_timeval (bson_t         *bson,
                     const char     *key,
                     int             key_length,
                     struct timeval *value)
{
   uint64_t unix_msec;

   BSON_ASSERT (bson);
   BSON_ASSERT (key);
   BSON_ASSERT (value);

   unix_msec = (((uint64_t)value->tv_sec) * 1000UL) +
                                  (value->tv_usec / 1000UL);
   return bson_append_date_time (bson, key, key_length, unix_msec);
}


bool
bson_append_undefined (bson_t     *bson,
                       const char *key,
                       int         key_length)
{
   static const uint8_t type = BSON_TYPE_UNDEFINED;

   BSON_ASSERT (bson);
   BSON_ASSERT (key);

   if (key_length < 0) {
      key_length =(int)strlen (key);
   }

   return _bson_append (bson, 3,
                        (1 + key_length + 1),
                        1, &type,
                        key_length, key,
                        1, &gZero);
}


bool
bson_append_value (bson_t             *bson,
                   const char         *key,
                   int                 key_length,
                   const bson_value_t *value)
{
   bson_t local;
   bool ret = false;

   BSON_ASSERT (bson);
   BSON_ASSERT (key);
   BSON_ASSERT (value);

   switch (value->value_type) {
   case BSON_TYPE_DOUBLE:
      ret = bson_append_double (bson, key, key_length,
                                value->value.v_double);
      break;
   case BSON_TYPE_UTF8:
      ret = bson_append_utf8 (bson, key, key_length,
                              value->value.v_utf8.str,
                              value->value.v_utf8.len);
      break;
   case BSON_TYPE_DOCUMENT:
      if (bson_init_static (&local,
                            value->value.v_doc.data,
                            value->value.v_doc.data_len)) {
         ret = bson_append_document (bson, key, key_length, &local);
         bson_destroy (&local);
      }
      break;
   case BSON_TYPE_ARRAY:
      if (bson_init_static (&local,
                            value->value.v_doc.data,
                            value->value.v_doc.data_len)) {
         ret = bson_append_array (bson, key, key_length, &local);
         bson_destroy (&local);
      }
      break;
   case BSON_TYPE_BINARY:
      ret = bson_append_binary (bson, key, key_length,
                                value->value.v_binary.subtype,
                                value->value.v_binary.data,
                                value->value.v_binary.data_len);
      break;
   case BSON_TYPE_UNDEFINED:
      ret = bson_append_undefined (bson, key, key_length);
      break;
   case BSON_TYPE_OID:
      ret = bson_append_oid (bson, key, key_length, &value->value.v_oid);
      break;
   case BSON_TYPE_BOOL:
      ret = bson_append_bool (bson, key, key_length, value->value.v_bool);
      break;
   case BSON_TYPE_DATE_TIME:
      ret = bson_append_date_time (bson, key, key_length,
                                   value->value.v_datetime);
      break;
   case BSON_TYPE_NULL:
      ret = bson_append_null (bson, key, key_length);
      break;
   case BSON_TYPE_REGEX:
      ret = bson_append_regex (bson, key, key_length,
                               value->value.v_regex.regex,
                               value->value.v_regex.options);
      break;
   case BSON_TYPE_DBPOINTER:
      ret = bson_append_dbpointer (bson, key, key_length,
                                   value->value.v_dbpointer.collection,
                                   &value->value.v_dbpointer.oid);
      break;
   case BSON_TYPE_CODE:
      ret = bson_append_code (bson, key, key_length,
                              value->value.v_code.code);
      break;
   case BSON_TYPE_SYMBOL:
      ret = bson_append_symbol (bson, key, key_length,
                                value->value.v_symbol.symbol,
                                value->value.v_symbol.len);
      break;
   case BSON_TYPE_CODEWSCOPE:
      if (bson_init_static (&local,
                            value->value.v_codewscope.scope_data,
                            value->value.v_codewscope.scope_len)) {
         ret = bson_append_code_with_scope (bson, key, key_length,
                                            value->value.v_codewscope.code,
                                            &local);
         bson_destroy (&local);
      }
      break;
   case BSON_TYPE_INT32:
      ret = bson_append_int32 (bson, key, key_length, value->value.v_int32);
      break;
   case BSON_TYPE_TIMESTAMP:
      ret = bson_append_timestamp (bson, key, key_length,
                                   value->value.v_timestamp.timestamp,
                                   value->value.v_timestamp.increment);
      break;
   case BSON_TYPE_INT64:
      ret = bson_append_int64 (bson, key, key_length, value->value.v_int64);
      break;
   case BSON_TYPE_MAXKEY:
      ret = bson_append_maxkey (bson, key, key_length);
      break;
   case BSON_TYPE_MINKEY:
      ret = bson_append_minkey (bson, key, key_length);
      break;
   case BSON_TYPE_EOD:
   default:
      break;
   }

   return ret;
}


void
bson_init (bson_t *bson)
{
   bson_impl_inline_t *impl = (bson_impl_inline_t *)bson;

   BSON_ASSERT (bson);

   impl->flags = BSON_FLAG_INLINE | BSON_FLAG_STATIC;
   impl->len = 5;
   impl->data[0] = 5;
   impl->data[1] = 0;
   impl->data[2] = 0;
   impl->data[3] = 0;
   impl->data[4] = 0;
}


void
bson_reinit (bson_t *bson)
{
   uint8_t *data;

   BSON_ASSERT (bson);

   data = _bson_data (bson);

   bson->len = 5;

   data [0] = 5;
   data [1] = 0;
   data [2] = 0;
   data [3] = 0;
   data [4] = 0;
}


bool
bson_init_static (bson_t        *bson,
                  const uint8_t *data,
                  size_t         length)
{
   bson_impl_alloc_t *impl = (bson_impl_alloc_t *)bson;
   uint32_t len_le;

   BSON_ASSERT (bson);
   BSON_ASSERT (data);

   if ((length < 5) || (length > INT_MAX)) {
      return false;
   }

   memcpy (&len_le, data, sizeof (len_le));

   if ((size_t)BSON_UINT32_FROM_LE (len_le) != length) {
      return false;
   }

   if (data[length - 1]) {
      return false;
   }

   impl->flags = BSON_FLAG_STATIC | BSON_FLAG_RDONLY;
   impl->len = (uint32_t)length;
   impl->parent = NULL;
   impl->depth = 0;
   impl->buf = &impl->alloc;
   impl->buflen = &impl->alloclen;
   impl->offset = 0;
   impl->alloc = (uint8_t *)data;
   impl->alloclen = length;
   impl->realloc = NULL;
   impl->realloc_func_ctx = NULL;

   return true;
}


bson_t *
bson_new (void)
{
   bson_impl_inline_t *impl;
   bson_t *bson;

   bson = bson_malloc (sizeof *bson);

   impl = (bson_impl_inline_t *)bson;
   impl->flags = BSON_FLAG_INLINE;
   impl->len = 5;
   impl->data[0] = 5;
   impl->data[1] = 0;
   impl->data[2] = 0;
   impl->data[3] = 0;
   impl->data[4] = 0;

   return bson;
}


bson_t *
bson_sized_new (size_t size)
{
   bson_impl_alloc_t *impl_a;
   bson_impl_inline_t *impl_i;
   bson_t *b;

   BSON_ASSERT (size <= INT32_MAX);

   b = bson_malloc (sizeof *b);
   impl_a = (bson_impl_alloc_t *)b;
   impl_i = (bson_impl_inline_t *)b;

   if (size <= sizeof impl_i->data) {
      bson_init (b);
      b->flags &= ~BSON_FLAG_STATIC;
   } else {
      impl_a->flags = BSON_FLAG_NONE;
      impl_a->len = 5;
      impl_a->parent = NULL;
      impl_a->depth = 0;
      impl_a->buf = &impl_a->alloc;
      impl_a->buflen = &impl_a->alloclen;
      impl_a->offset = 0;
      impl_a->alloclen = BSON_MAX (5, size);
      impl_a->alloc = bson_malloc (impl_a->alloclen);
      impl_a->alloc[0] = 5;
      impl_a->alloc[1] = 0;
      impl_a->alloc[2] = 0;
      impl_a->alloc[3] = 0;
      impl_a->alloc[4] = 0;
      impl_a->realloc = bson_realloc_ctx;
      impl_a->realloc_func_ctx = NULL;
   }

   return b;
}


bson_t *
bson_new_from_data (const uint8_t *data,
                    size_t         length)
{
   uint32_t len_le;
   bson_t *bson;

   BSON_ASSERT (data);

   if ((length < 5) || (length > INT_MAX) || data [length - 1]) {
      return NULL;
   }

   memcpy (&len_le, data, sizeof (len_le));

   if (length != (size_t)BSON_UINT32_FROM_LE (len_le)) {
      return NULL;
   }

   bson = bson_sized_new (length);
   memcpy (_bson_data (bson), data, length);
   bson->len = (uint32_t)length;

   return bson;
}


bson_t *
bson_new_from_buffer (uint8_t           **buf,
                      size_t             *buf_len,
                      bson_realloc_func   realloc_func,
                      void               *realloc_func_ctx)
{
   bson_impl_alloc_t *impl;
   uint32_t len_le;
   uint32_t length;
   bson_t *bson;

   BSON_ASSERT (buf);
   BSON_ASSERT (buf_len);

   if (!realloc_func) {
      realloc_func = bson_realloc_ctx;
   }

   bson = bson_malloc0 (sizeof *bson);
   impl = (bson_impl_alloc_t *)bson;

   if (!*buf) {
      length = 5;
      len_le = BSON_UINT32_TO_LE (length);
      *buf_len = 5;
      *buf = realloc_func (*buf, *buf_len, realloc_func_ctx);
      memcpy (*buf, &len_le, sizeof (len_le));
      (*buf) [4] = '\0';
   } else {
      if ((*buf_len < 5) || (*buf_len > INT_MAX)) {
         bson_free (bson);
         return NULL;
      }

      memcpy (&len_le, *buf, sizeof (len_le));
      length = BSON_UINT32_FROM_LE(len_le);
   }

   if ((*buf)[length - 1]) {
      bson_free (bson);
      return NULL;
   }

   impl->flags = BSON_FLAG_NO_FREE;
   impl->len = length;
   impl->buf = buf;
   impl->buflen = buf_len;
   impl->realloc = realloc_func;
   impl->realloc_func_ctx = realloc_func_ctx;

   return bson;
}


bson_t *
bson_copy (const bson_t *bson)
{
   const uint8_t *data;

   BSON_ASSERT (bson);

   data = _bson_data (bson);
   return bson_new_from_data (data, bson->len);
}


void
bson_copy_to (const bson_t *src,
              bson_t       *dst)
{
   const uint8_t *data;
   bson_impl_alloc_t *adst;
   size_t len;

   BSON_ASSERT (src);
   BSON_ASSERT (dst);

   if ((src->flags & BSON_FLAG_INLINE)) {
      memcpy (dst, src, sizeof *dst);
      dst->flags = (BSON_FLAG_STATIC | BSON_FLAG_INLINE);
      return;
   }

   data = _bson_data (src);
   len = (uint32_t)bson_next_power_of_two ((size_t)src->len);

   adst = (bson_impl_alloc_t *)dst;
   adst->flags = BSON_FLAG_STATIC;
   adst->len = src->len;
   adst->parent = NULL;
   adst->depth = 0;
   adst->buf = &adst->alloc;
   adst->buflen = &adst->alloclen;
   adst->offset = 0;
   adst->alloc = bson_malloc (len);
   adst->alloclen = len;
   adst->realloc = bson_realloc_ctx;
   adst->realloc_func_ctx = NULL;
   memcpy (adst->alloc, data, src->len);
}


static bool
should_ignore (const char *first_exclude,
               va_list     args,
               const char *name)
{
   bool ret = false;
   const char *exclude = first_exclude;
   va_list args_copy;

   va_copy (args_copy, args);

   do {
      if (!strcmp (name, exclude)) {
         ret = true;
         break;
      }
   } while ((exclude = va_arg (args_copy, const char *)));

   va_end (args_copy);

   return ret;
}


static void
_bson_copy_to_excluding_va (const bson_t *src,
                            bson_t       *dst,
                            const char   *first_exclude,
                            va_list       args)
{
   bson_iter_t iter;

   if (bson_iter_init (&iter, src)) {
      while (bson_iter_next (&iter)) {
         if (!should_ignore (first_exclude, args, bson_iter_key (&iter))) {
            if (!bson_append_iter (dst, NULL, 0, &iter)) {
               /*
                * This should not be able to happen since we are copying
                * from within a valid bson_t.
                */
               BSON_ASSERT (false);
               return;
            }
         }
      }
   }
}


void
bson_copy_to_excluding (const bson_t *src,
                        bson_t       *dst,
                        const char   *first_exclude,
                        ...)
{
   va_list args;

   BSON_ASSERT (src);
   BSON_ASSERT (dst);
   BSON_ASSERT (first_exclude);

   bson_init (dst);

   va_start (args, first_exclude);
   _bson_copy_to_excluding_va (src, dst, first_exclude, args);
   va_end (args);
}

void
bson_copy_to_excluding_noinit (const bson_t *src,
                               bson_t       *dst,
                               const char   *first_exclude,
                               ...)
{
    va_list args;

    BSON_ASSERT (src);
    BSON_ASSERT (dst);
    BSON_ASSERT (first_exclude);

    va_start (args, first_exclude);
    _bson_copy_to_excluding_va (src, dst, first_exclude, args);
    va_end (args);
}


void
bson_destroy (bson_t *bson)
{
   BSON_ASSERT (bson);

   if (!(bson->flags &
         (BSON_FLAG_RDONLY | BSON_FLAG_INLINE | BSON_FLAG_NO_FREE))) {
      bson_free (*((bson_impl_alloc_t *)bson)->buf);
   }

   if (!(bson->flags & BSON_FLAG_STATIC)) {
      bson_free (bson);
   }
}


uint8_t *
bson_destroy_with_steal (bson_t   *bson,
                         bool      steal,
                         uint32_t *length)
{
   uint8_t *ret = NULL;

   BSON_ASSERT (bson);

   if (length) {
      *length = bson->len;
   }

   if (!steal) {
      bson_destroy (bson);
      return NULL;
   }

   if ((bson->flags & (BSON_FLAG_CHILD |
                       BSON_FLAG_IN_CHILD |
                       BSON_FLAG_RDONLY))) {
      /* Do nothing */
   } else if ((bson->flags & BSON_FLAG_INLINE)) {
      bson_impl_inline_t *inl;

      inl = (bson_impl_inline_t *)bson;
      ret = bson_malloc (bson->len);
      memcpy (ret, inl->data, bson->len);
   } else {
      bson_impl_alloc_t *alloc;

      alloc = (bson_impl_alloc_t *)bson;
      ret = *alloc->buf;
      *alloc->buf = NULL;
   }

   bson_destroy (bson);

   return ret;
}


const uint8_t *
bson_get_data (const bson_t *bson)
{
   BSON_ASSERT (bson);

   return _bson_data (bson);
}


uint32_t
bson_count_keys (const bson_t *bson)
{
   uint32_t count = 0;
   bson_iter_t iter;

   BSON_ASSERT (bson);

   if (bson_iter_init (&iter, bson)) {
      while (bson_iter_next (&iter)) {
         count++;
      }
   }

   return count;
}


bool
bson_has_field (const bson_t *bson,
                const char   *key)
{
   bson_iter_t iter;
   bson_iter_t child;

   BSON_ASSERT (bson);
   BSON_ASSERT (key);

   if (NULL != strchr (key, '.')) {
      return (bson_iter_init (&iter, bson) &&
              bson_iter_find_descendant (&iter, key, &child));
   }

   return bson_iter_init_find (&iter, bson, key);
}


int
bson_compare (const bson_t *bson,
              const bson_t *other)
{
   const uint8_t *data1;
   const uint8_t *data2;
   size_t len1;
   size_t len2;
   int64_t ret;

   data1 = _bson_data (bson) + 4;
   len1 = bson->len - 4;

   data2 = _bson_data (other) + 4;
   len2 = other->len - 4;

   if (len1 == len2) {
      return memcmp (data1, data2, len1);
   }

   ret = memcmp (data1, data2, BSON_MIN (len1, len2));

   if (ret == 0) {
<<<<<<< HEAD
      ret = len1 - len2;
=======
      return (int)(len1 - len2);
>>>>>>> 15bc80e0
   }

   return (ret < 0) ? -1 : (ret > 0);
}


bool
bson_equal (const bson_t *bson,
            const bson_t *other)
{
   return !bson_compare (bson, other);
}


static bool
_bson_as_json_visit_utf8 (const bson_iter_t *iter,
                          const char        *key,
                          size_t             v_utf8_len,
                          const char        *v_utf8,
                          void              *data)
{
   bson_json_state_t *state = data;
   char *escaped;

   escaped = bson_utf8_escape_for_json (v_utf8, v_utf8_len);

   if (escaped) {
      bson_string_append (state->str, "\"");
      bson_string_append (state->str, escaped);
      bson_string_append (state->str, "\"");
      bson_free (escaped);
      return false;
   }

   return true;
}


static bool
_bson_as_json_visit_int32 (const bson_iter_t *iter,
                           const char        *key,
                           int32_t       v_int32,
                           void              *data)
{
   bson_json_state_t *state = data;

   bson_string_append_printf (state->str, "%" PRId32, v_int32);

   return false;
}


static bool
_bson_as_json_visit_int64 (const bson_iter_t *iter,
                           const char        *key,
                           int64_t       v_int64,
                           void              *data)
{
   bson_json_state_t *state = data;

   bson_string_append_printf (state->str, "%" PRId64, v_int64);

   return false;
}


static bool
_bson_as_json_visit_double (const bson_iter_t *iter,
                            const char        *key,
                            double             v_double,
                            void              *data)
{
   bson_json_state_t *state = data;

#ifdef BSON_NEEDS_SET_OUTPUT_FORMAT
   unsigned int current_format = _set_output_format(_TWO_DIGIT_EXPONENT);
#endif

   bson_string_append_printf (state->str, "%.15g", v_double);

#ifdef BSON_NEEDS_SET_OUTPUT_FORMAT
   _set_output_format(current_format);
#endif

   return false;
}


static bool
_bson_as_json_visit_undefined (const bson_iter_t *iter,
                               const char        *key,
                               void              *data)
{
   bson_json_state_t *state = data;

   bson_string_append (state->str, "{ \"$undefined\" : true }");

   return false;
}


static bool
_bson_as_json_visit_null (const bson_iter_t *iter,
                          const char        *key,
                          void              *data)
{
   bson_json_state_t *state = data;

   bson_string_append (state->str, "null");

   return false;
}


static bool
_bson_as_json_visit_oid (const bson_iter_t *iter,
                         const char        *key,
                         const bson_oid_t  *oid,
                         void              *data)
{
   bson_json_state_t *state = data;
   char str[25];

   bson_oid_to_string (oid, str);
   bson_string_append (state->str, "{ \"$oid\" : \"");
   bson_string_append (state->str, str);
   bson_string_append (state->str, "\" }");

   return false;
}


static bool
_bson_as_json_visit_binary (const bson_iter_t  *iter,
                            const char         *key,
                            bson_subtype_t      v_subtype,
                            size_t              v_binary_len,
                            const uint8_t *v_binary,
                            void               *data)
{
   bson_json_state_t *state = data;
   size_t b64_len;
   char *b64;

   b64_len = (v_binary_len / 3 + 1) * 4 + 1;
   b64 = bson_malloc0 (b64_len);
   b64_ntop (v_binary, v_binary_len, b64, b64_len);

   bson_string_append (state->str, "{ \"$type\" : \"");
   bson_string_append_printf (state->str, "%02x", v_subtype);
   bson_string_append (state->str, "\", \"$binary\" : \"");
   bson_string_append (state->str, b64);
   bson_string_append (state->str, "\" }");
   bson_free (b64);

   return false;
}


static bool
_bson_as_json_visit_bool (const bson_iter_t *iter,
                          const char        *key,
                          bool        v_bool,
                          void              *data)
{
   bson_json_state_t *state = data;

   bson_string_append (state->str, v_bool ? "true" : "false");

   return false;
}


static bool
_bson_as_json_visit_date_time (const bson_iter_t *iter,
                               const char        *key,
                               int64_t       msec_since_epoch,
                               void              *data)
{
   bson_json_state_t *state = data;

   bson_string_append (state->str, "{ \"$date\" : ");
   bson_string_append_printf (state->str, "%" PRId64, msec_since_epoch);
   bson_string_append (state->str, " }");

   return false;
}


static bool
_bson_as_json_visit_regex (const bson_iter_t *iter,
                           const char        *key,
                           const char        *v_regex,
                           const char        *v_options,
                           void              *data)
{
   bson_json_state_t *state = data;

   bson_string_append (state->str, "{ \"$regex\" : \"");
   bson_string_append (state->str, v_regex);
   bson_string_append (state->str, "\", \"$options\" : \"");
   bson_string_append (state->str, v_options);
   bson_string_append (state->str, "\" }");

   return false;
}


static bool
_bson_as_json_visit_timestamp (const bson_iter_t *iter,
                               const char        *key,
                               uint32_t      v_timestamp,
                               uint32_t      v_increment,
                               void              *data)
{
   bson_json_state_t *state = data;

   bson_string_append (state->str, "{ \"$timestamp\" : { \"t\" : ");
   bson_string_append_printf (state->str, "%u", v_timestamp);
   bson_string_append (state->str, ", \"i\" : ");
   bson_string_append_printf (state->str, "%u", v_increment);
   bson_string_append (state->str, " } }");

   return false;
}


static bool
_bson_as_json_visit_dbpointer (const bson_iter_t *iter,
                               const char        *key,
                               size_t             v_collection_len,
                               const char        *v_collection,
                               const bson_oid_t  *v_oid,
                               void              *data)
{
   bson_json_state_t *state = data;
   char str[25];

   bson_string_append (state->str, "{ \"$ref\" : \"");
   bson_string_append (state->str, v_collection);
   bson_string_append (state->str, "\"");

   if (v_oid) {
      bson_oid_to_string (v_oid, str);
      bson_string_append (state->str, ", \"$id\" : \"");
      bson_string_append (state->str, str);
      bson_string_append (state->str, "\"");
   }

   bson_string_append (state->str, " }");

   return false;
}


static bool
_bson_as_json_visit_minkey (const bson_iter_t *iter,
                            const char        *key,
                            void              *data)
{
   bson_json_state_t *state = data;

   bson_string_append (state->str, "{ \"$minKey\" : 1 }");

   return false;
}


static bool
_bson_as_json_visit_maxkey (const bson_iter_t *iter,
                            const char        *key,
                            void              *data)
{
   bson_json_state_t *state = data;

   bson_string_append (state->str, "{ \"$maxKey\" : 1 }");

   return false;
}




static bool
_bson_as_json_visit_before (const bson_iter_t *iter,
                            const char        *key,
                            void              *data)
{
   bson_json_state_t *state = data;
   char *escaped;

   if (state->count) {
      bson_string_append (state->str, ", ");
   }

   if (state->keys) {
      escaped = bson_utf8_escape_for_json (key, -1);
      if (escaped) {
         bson_string_append (state->str, "\"");
         bson_string_append (state->str, escaped);
         bson_string_append (state->str, "\" : ");
         bson_free (escaped);
      } else {
         return true;
      }
   }

   state->count++;

   return false;
}


static bool
_bson_as_json_visit_code (const bson_iter_t *iter,
                          const char        *key,
                          size_t             v_code_len,
                          const char        *v_code,
                          void              *data)
{
   bson_json_state_t *state = data;
   char *escaped;

   escaped = bson_utf8_escape_for_json (v_code, v_code_len);

   if (escaped) {
      bson_string_append (state->str, "\"");
      bson_string_append (state->str, escaped);
      bson_string_append (state->str, "\"");
      bson_free (escaped);
      return false;
   }

   return true;
}


static bool
_bson_as_json_visit_symbol (const bson_iter_t *iter,
                            const char        *key,
                            size_t             v_symbol_len,
                            const char        *v_symbol,
                            void              *data)
{
   bson_json_state_t *state = data;

   bson_string_append (state->str, "\"");
   bson_string_append (state->str, v_symbol);
   bson_string_append (state->str, "\"");

   return false;
}


static bool
_bson_as_json_visit_codewscope (const bson_iter_t *iter,
                                const char        *key,
                                size_t             v_code_len,
                                const char        *v_code,
                                const bson_t      *v_scope,
                                void              *data)
{
   bson_json_state_t *state = data;
   char *escaped;

   escaped = bson_utf8_escape_for_json (v_code, v_code_len);

   if (escaped) {
      bson_string_append (state->str, "\"");
      bson_string_append (state->str, escaped);
      bson_string_append (state->str, "\"");
      bson_free (escaped);
      return false;
   }

   return true;
}


static const bson_visitor_t bson_as_json_visitors = {
   _bson_as_json_visit_before,
   NULL, /* visit_after */
   NULL, /* visit_corrupt */
   _bson_as_json_visit_double,
   _bson_as_json_visit_utf8,
   _bson_as_json_visit_document,
   _bson_as_json_visit_array,
   _bson_as_json_visit_binary,
   _bson_as_json_visit_undefined,
   _bson_as_json_visit_oid,
   _bson_as_json_visit_bool,
   _bson_as_json_visit_date_time,
   _bson_as_json_visit_null,
   _bson_as_json_visit_regex,
   _bson_as_json_visit_dbpointer,
   _bson_as_json_visit_code,
   _bson_as_json_visit_symbol,
   _bson_as_json_visit_codewscope,
   _bson_as_json_visit_int32,
   _bson_as_json_visit_timestamp,
   _bson_as_json_visit_int64,
   _bson_as_json_visit_maxkey,
   _bson_as_json_visit_minkey,
};


static bool
_bson_as_json_visit_document (const bson_iter_t *iter,
                              const char        *key,
                              const bson_t      *v_document,
                              void              *data)
{
   bson_json_state_t *state = data;
   bson_json_state_t child_state = { 0, true };
   bson_iter_t child;

   if (state->depth >= BSON_MAX_RECURSION) {
      bson_string_append (state->str, "{ ... }");
      return false;
   }

   if (bson_iter_init (&child, v_document)) {
      child_state.str = bson_string_new ("{ ");
      child_state.depth = state->depth + 1;
      bson_iter_visit_all (&child, &bson_as_json_visitors, &child_state);
      bson_string_append (child_state.str, " }");
      bson_string_append (state->str, child_state.str->str);
      bson_string_free (child_state.str, true);
   }

   return false;
}


static bool
_bson_as_json_visit_array (const bson_iter_t *iter,
                           const char        *key,
                           const bson_t      *v_array,
                           void              *data)
{
   bson_json_state_t *state = data;
   bson_json_state_t child_state = { 0, false };
   bson_iter_t child;

   if (state->depth >= BSON_MAX_RECURSION) {
      bson_string_append (state->str, "{ ... }");
      return false;
   }

   if (bson_iter_init (&child, v_array)) {
      child_state.str = bson_string_new ("[ ");
      child_state.depth = state->depth + 1;
      bson_iter_visit_all (&child, &bson_as_json_visitors, &child_state);
      bson_string_append (child_state.str, " ]");
      bson_string_append (state->str, child_state.str->str);
      bson_string_free (child_state.str, true);
   }

   return false;
}


char *
bson_as_json (const bson_t *bson,
              size_t       *length)
{
   bson_json_state_t state;
   bson_iter_t iter;

   BSON_ASSERT (bson);

   if (length) {
      *length = 0;
   }

   if (bson_empty0 (bson)) {
      if (length) {
         *length = 3;
      }

      return bson_strdup ("{ }");
   }

   if (!bson_iter_init (&iter, bson)) {
      return NULL;
   }

   state.count = 0;
   state.keys = true;
   state.str = bson_string_new ("{ ");
   state.depth = 0;

   if (bson_iter_visit_all (&iter, &bson_as_json_visitors, &state) ||
       iter.err_off) {
      /*
       * We were prematurely exited due to corruption or failed visitor.
       */
      bson_string_free (state.str, true);
      if (length) {
         *length = 0;
      }
      return NULL;
   }

   bson_string_append (state.str, " }");

   if (length) {
      *length = state.str->len;
   }

   return bson_string_free (state.str, false);
}


char *
bson_array_as_json (const bson_t *bson,
                    size_t       *length)
{
   bson_json_state_t state;
   bson_iter_t iter;

   BSON_ASSERT (bson);

   if (length) {
      *length = 0;
   }

   if (bson_empty0 (bson)) {
      if (length) {
         *length = 3;
      }

      return bson_strdup ("[ ]");
   }

   if (!bson_iter_init (&iter, bson)) {
      return NULL;
   }

   state.count = 0;
   state.keys = false;
   state.str = bson_string_new ("[ ");
   state.depth = 0;
   bson_iter_visit_all (&iter, &bson_as_json_visitors, &state);

   if (bson_iter_visit_all (&iter, &bson_as_json_visitors, &state) ||
       iter.err_off) {
      /*
       * We were prematurely exited due to corruption or failed visitor.
       */
      bson_string_free (state.str, true);
      if (length) {
         *length = 0;
      }
      return NULL;
   }

   bson_string_append (state.str, " ]");

   if (length) {
      *length = state.str->len;
   }

   return bson_string_free (state.str, false);
}


static bool
_bson_iter_validate_utf8 (const bson_iter_t *iter,
                          const char        *key,
                          size_t             v_utf8_len,
                          const char        *v_utf8,
                          void              *data)
{
   bson_validate_state_t *state = data;
   bool allow_null;

   if ((state->flags & BSON_VALIDATE_UTF8)) {
      allow_null = !!(state->flags & BSON_VALIDATE_UTF8_ALLOW_NULL);

      if (!bson_utf8_validate (v_utf8, v_utf8_len, allow_null)) {
         state->err_offset = iter->off;
         return true;
      }
   }

   if ((state->flags & BSON_VALIDATE_DOLLAR_KEYS)) {
      if (state->phase == BSON_VALIDATE_PHASE_LF_REF_UTF8) {
         state->phase = BSON_VALIDATE_PHASE_LF_ID_KEY;
      } else if (state->phase == BSON_VALIDATE_PHASE_LF_DB_UTF8) {
         state->phase = BSON_VALIDATE_PHASE_NOT_DBREF;
      }
   }

   return false;
}


static void
_bson_iter_validate_corrupt (const bson_iter_t *iter,
                             void              *data)
{
   bson_validate_state_t *state = data;

   state->err_offset = iter->err_off;
}


static bool
_bson_iter_validate_before (const bson_iter_t *iter,
                            const char        *key,
                            void              *data)
{
   bson_validate_state_t *state = data;

   if ((state->flags & BSON_VALIDATE_DOLLAR_KEYS)) {
      if (key[0] == '$') {
         if (state->phase == BSON_VALIDATE_PHASE_LF_REF_KEY &&
             strcmp (key, "$ref") == 0) {
            state->phase = BSON_VALIDATE_PHASE_LF_REF_UTF8;
         } else if (state->phase == BSON_VALIDATE_PHASE_LF_ID_KEY &&
                    strcmp (key, "$id") == 0) {
            state->phase = BSON_VALIDATE_PHASE_LF_DB_KEY;
         } else if (state->phase == BSON_VALIDATE_PHASE_LF_DB_KEY &&
                    strcmp (key, "$db") == 0) {
            state->phase = BSON_VALIDATE_PHASE_LF_DB_UTF8;
         } else {
            state->err_offset = iter->off;
            return true;
         }
      } else if (state->phase == BSON_VALIDATE_PHASE_LF_ID_KEY ||
                 state->phase == BSON_VALIDATE_PHASE_LF_REF_UTF8 ||
                 state->phase == BSON_VALIDATE_PHASE_LF_DB_UTF8) {
         state->err_offset = iter->off;
         return true;
      } else {
         state->phase = BSON_VALIDATE_PHASE_NOT_DBREF;
      }
   }

   if ((state->flags & BSON_VALIDATE_DOT_KEYS)) {
      if (strstr (key, ".")) {
         state->err_offset = iter->off;
         return true;
      }
   }

   return false;
}


static bool
_bson_iter_validate_codewscope (const bson_iter_t *iter,
                                const char        *key,
                                size_t             v_code_len,
                                const char        *v_code,
                                const bson_t      *v_scope,
                                void              *data)
{
   bson_validate_state_t *state = data;
   size_t offset;

   if (!bson_validate (v_scope, state->flags, &offset)) {
      state->err_offset = iter->off + offset;
      return false;
   }

   return true;
}


static bool
_bson_iter_validate_document (const bson_iter_t *iter,
                              const char        *key,
                              const bson_t      *v_document,
                              void              *data);


static const bson_visitor_t bson_validate_funcs = {
   _bson_iter_validate_before,
   NULL, /* visit_after */
   _bson_iter_validate_corrupt,
   NULL, /* visit_double */
   _bson_iter_validate_utf8,
   _bson_iter_validate_document,
   _bson_iter_validate_document, /* visit_array */
   NULL, /* visit_binary */
   NULL, /* visit_undefined */
   NULL, /* visit_oid */
   NULL, /* visit_bool */
   NULL, /* visit_date_time */
   NULL, /* visit_null */
   NULL, /* visit_regex */
   NULL, /* visit_dbpoint */
   NULL, /* visit_code */
   NULL, /* visit_symbol */
   _bson_iter_validate_codewscope,
};


static bool
_bson_iter_validate_document (const bson_iter_t *iter,
                              const char        *key,
                              const bson_t      *v_document,
                              void              *data)
{
   bson_validate_state_t *state = data;
   bson_iter_t child;
   bson_validate_phase_t phase = state->phase;

   if (!bson_iter_init (&child, v_document)) {
      state->err_offset = iter->off;
      return true;
   }

   if (state->phase == BSON_VALIDATE_PHASE_START) {
      state->phase = BSON_VALIDATE_PHASE_TOP;
   } else {
      state->phase = BSON_VALIDATE_PHASE_LF_REF_KEY;
   }

   bson_iter_visit_all (&child, &bson_validate_funcs, state);

   if (state->phase == BSON_VALIDATE_PHASE_LF_ID_KEY ||
       state->phase == BSON_VALIDATE_PHASE_LF_REF_UTF8 ||
       state->phase == BSON_VALIDATE_PHASE_LF_DB_UTF8) {
       state->err_offset = iter->off;
       return true;
   }

   state->phase = phase;

   return false;
}


bool
bson_validate (const bson_t         *bson,
               bson_validate_flags_t flags,
               size_t               *offset)
{
   bson_validate_state_t state = { flags, -1, BSON_VALIDATE_PHASE_START };
   bson_iter_t iter;

   if (!bson_iter_init (&iter, bson)) {
      state.err_offset = 0;
      goto failure;
   }

   _bson_iter_validate_document (&iter, NULL, bson, &state);

failure:

   if (offset) {
      *offset = state.err_offset;
   }

   return state.err_offset < 0;
}


bool
bson_concat (bson_t       *dst,
             const bson_t *src)
{
   BSON_ASSERT (dst);
   BSON_ASSERT (src);

   if (!bson_empty (src)) {
      return _bson_append (dst, 1, src->len - 5,
                           src->len - 5, _bson_data (src) + 4);
   }

   return true;
}<|MERGE_RESOLUTION|>--- conflicted
+++ resolved
@@ -2025,7 +2025,7 @@
    }
 
    data = _bson_data (src);
-   len = (uint32_t)bson_next_power_of_two ((size_t)src->len);
+   len = bson_next_power_of_two ((size_t)src->len);
 
    adst = (bson_impl_alloc_t *)dst;
    adst->flags = BSON_FLAG_STATIC;
@@ -2256,11 +2256,7 @@
    ret = memcmp (data1, data2, BSON_MIN (len1, len2));
 
    if (ret == 0) {
-<<<<<<< HEAD
-      ret = len1 - len2;
-=======
-      return (int)(len1 - len2);
->>>>>>> 15bc80e0
+      ret = (int64_t) (len1 - len2);
    }
 
    return (ret < 0) ? -1 : (ret > 0);
