Name:           libbson
<<<<<<< HEAD
Version:        1.2.0-beta
=======
Version:        1.1.6
>>>>>>> 79e6550a
Release:        1%{?dist}
Summary:        BSON library

License:        ASL 2.0
URL:            https://github.com/mongodb/libbson
<<<<<<< HEAD
Source0:        https://github.com/mongodb/libbson/releases/download/1.2.0-beta/libbson-1.2.0-beta.tar.gz
=======
Source0:        https://github.com/mongodb/libbson/releases/download/1.1.6/libbson-1.1.6.tar.gz
>>>>>>> 79e6550a
BuildRequires:  automake

%description
libbson is a library providing useful routines related to 
building, parsing, and iterating BSON documents. It is a 
useful base for those wanting to write high-performance 
C extensions to higher level languages such as Python, 
Ruby, or Perl.

%package        devel
Summary:        Development files for libbson
Requires:       %{name}%{?_isa} = %{version}-%{release}

%description    devel
The %{name}-devel package contains libraries and header files for
developing applications that use %{name}.

%prep
%setup -q -n %{name}-%{version}
automake 

%build
%configure --disable-static --disable-silent-rules --enable-debug-symbols --enable-hardening --enable-optimizations --docdir=%{_pkgdocdir} --enable-man-pages --enable-html-docs
make %{?_smp_mflags}

%check
make check

%install
%make_install
find $RPM_BUILD_ROOT -name '*.la' -exec rm -f {} ';'

%post -p /sbin/ldconfig

%postun -p /sbin/ldconfig


%files
%doc COPYING README NEWS
%{_libdir}/*.so.*

%files devel
%dir %{_includedir}/%{name}-1.0
%{_includedir}/%{name}-1.0/*.h
%{_libdir}/%{name}-1.0.so
%{_libdir}/pkgconfig/%{name}-1.0.pc
%{_prefix}/share/man/man3/*

%changelog

<<<<<<< HEAD
* Tue Apr 7 2015 A. Jesse Jiryu Davis <jesse@mongodb.com> - 1.2.0-beta-1
- Beta release

* Wed Apr 1 2015 Jason Carey <jason.carey@mongodb.com> - 1.1.5-1
- post-release bump
=======
* Tue May 18 2015 A. Jesse Jiryu Davis <jesse@mongodb.com> - 1.1.6-1
- Release 1.1.6

* Tue May 12 2015 A. Jesse Jiryu Davis <jesse@mongodb.com> - 1.1.5-1
- Release 1.1.5
>>>>>>> 79e6550a

* Wed Apr 1 2015 Jason Carey <jason.carey@mongodb.com> - 1.1.4-1
- Bump for 1.1.4.

* Tue Mar 10 2015 Jason Carey <jason.carey@mongodb.com> - 1.1.3-1
- post-release bump

* Tue Mar 10 2015 Jason Carey <jason.carey@mongodb.com> - 1.1.2-1
- Bump for 1.1.2.

* Wed Jan 28 2015 Jason Carey <jason.carey@mongodb.com> - 1.1.1-1
- post-release bump

* Wed Jan 28 2015 Jason Carey <jason.carey@mongodb.com> - 1.1.0
- Bump for 1.1.0.

* Wed Nov 12 2014 Jason Carey <jason.carey@mongodb.com> - 1.1.0-rc0-1
- Bump for 1.1.0-rc0.

* Thu Oct 09 2014 Jason Carey <jason.carey@mongodb.com> - 1.0.3-1
- post-release bump.

* Wed Oct 08 2014 Jason Carey <jason.carey@mongodb.com> - 1.0.2-1
- Bump for 1.0.2.

* Tue Aug 26 2014 Christian Hergert <christian.hergert@mongodb.com> - 1.0.1-1
- post-release bump.

* Tue Aug 26 2014 Christian Hergert <christian.hergert@mongodb.com> - 1.0.0-1
- Bump for 1.0.0!

* Thu Jul 16 2014 Christian Hergert <christian.hergert@mongodb.com> - 0.98.0-1
- Bump for 0.98.0.

* Thu Jun 20 2014 Christian Hergert <christian.hergert@mongodb.com> - 0.8.5-1
- Bump for development builds.

* Thu Jun 20 2014 Christian Hergert <christian.hergert@mongodb.com> - 0.8.4-1
- Bump for 0.8.4.

* Thu Jun 10 2014 Christian Hergert <christian.hergert@mongodb.com> - 0.8.3-1
- Bump for development builds.

* Thu Jun 05 2014 Christian Hergert <christian.hergert@mongodb.com> - 0.8.2-1
- Release 0.8.2

* Thu May 29 2014 Christian Hergert <christian.hergert@mongodb.com> - 0.8.0-1
- Release 0.8.0

* Tue May 06 2014 Christian Hergert <christian.hergert@mongodb.com> - 0.6.9-1
- Update to 0.6.9 from git.
- Enable debug symbols
- Enable autoharden extensions

* Fri Aug 30 2013 Mike Manilone <crtmike@gmx.us> - 0.2.0-2
- Fix docdir.
- Do not use silent rules.

* Wed Aug 28 2013 Mike Manilone <crtmike@gmx.us> - 0.2.0-1
- Update to 0.2.0.

* Tue Aug 13 2013 Mike Manilone <crtmike@gmx.us> - 0.1.10-7
- Debug level is changed to minimum.
- Disable python package.
- Update (affecting Pidora).

* Tue Aug 13 2013 Mike Manilone <crtmike@gmx.us> - 0.1.10-6
- Add 'check' section.

* Mon Aug 12 2013 Mike Manilone <crtmike@gmx.us> - 0.1.10-5
- Do not 'provide' private libraries.

* Mon Aug 12 2013 Mike Manilone <crtmike@gmx.us> - 0.1.10-4
- Update.

* Mon Aug 12 2013 Mike Manilone <crtmike@gmx.us> - 0.1.10-3
- Fix many problems.

* Mon Aug 12 2013 Mike Manilone <crtmike@gmx.us> - 0.1.10-2
- Make -devel subpackage a noarch package
- Add a patch to make it pass the compilation

* Mon Aug 12 2013 Mike Manilone <crtmike@gmx.us> - 0.1.10-1
- Initial package<|MERGE_RESOLUTION|>--- conflicted
+++ resolved
@@ -1,19 +1,11 @@
 Name:           libbson
-<<<<<<< HEAD
 Version:        1.2.0-beta
-=======
-Version:        1.1.6
->>>>>>> 79e6550a
 Release:        1%{?dist}
 Summary:        BSON library
 
 License:        ASL 2.0
 URL:            https://github.com/mongodb/libbson
-<<<<<<< HEAD
 Source0:        https://github.com/mongodb/libbson/releases/download/1.2.0-beta/libbson-1.2.0-beta.tar.gz
-=======
-Source0:        https://github.com/mongodb/libbson/releases/download/1.1.6/libbson-1.1.6.tar.gz
->>>>>>> 79e6550a
 BuildRequires:  automake
 
 %description
@@ -64,19 +56,14 @@
 
 %changelog
 
-<<<<<<< HEAD
 * Tue Apr 7 2015 A. Jesse Jiryu Davis <jesse@mongodb.com> - 1.2.0-beta-1
 - Beta release
 
-* Wed Apr 1 2015 Jason Carey <jason.carey@mongodb.com> - 1.1.5-1
-- post-release bump
-=======
 * Tue May 18 2015 A. Jesse Jiryu Davis <jesse@mongodb.com> - 1.1.6-1
 - Release 1.1.6
 
 * Tue May 12 2015 A. Jesse Jiryu Davis <jesse@mongodb.com> - 1.1.5-1
 - Release 1.1.5
->>>>>>> 79e6550a
 
 * Wed Apr 1 2015 Jason Carey <jason.carey@mongodb.com> - 1.1.4-1
 - Bump for 1.1.4.
